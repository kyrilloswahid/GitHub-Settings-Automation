--- conflicted
+++ resolved
@@ -76,11 +76,7 @@
 
 ```sh
 export GH_TOKEN=your_github_token
-<<<<<<< HEAD
-./github_repo_automation_script.sh -o ORG_NAME -p REPO_PREFIX -b BOT_USER -t PARENT_TEAM_NAME
-=======
 ./github_repo_automation_script.sh -o ORG_NAME -p REPO_PREFIX -b BOT_USER -t PARENT_TEAM
->>>>>>> 7bdabf90
 ```
 
 ### Required Options
